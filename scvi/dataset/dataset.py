--- conflicted
+++ resolved
@@ -1253,27 +1253,6 @@
             np.squeeze(np.asarray(norm_mean2)),
         )
 
-<<<<<<< HEAD
-    def get_batch_mask_cell_measurement(self, attribute_name: str):
-        """Returns a list with length number of batches where each entry is a mask over present
-        cell measurement columns
-
-        :param attribute_name: cell_measurement attribute name
-
-        :return: List of ``np.ndarray`` containing, for each batch, a mask of which columns were
-        actually measured in that batch. This is useful when taking the union of a cell measurement
-        over datasets.
-        """
-        batch_mask = []
-        for b in np.unique(self.batch_indices.ravel()):
-            batch_sum = getattr(self, attribute_name)[
-                np.where(self.batch_indices.ravel() == b)[0], :
-            ].sum(axis=0)
-            all_zero = batch_sum == 0
-            batch_mask.append(~all_zero)
-
-        return batch_mask
-=======
     def highly_variable_genes(
         self,
         min_disp: Optional[float] = None,
@@ -1368,7 +1347,26 @@
         )
 
         return adata.var
->>>>>>> 2dac5d52
+
+    def get_batch_mask_cell_measurement(self, attribute_name: str):
+        """Returns a list with length number of batches where each entry is a mask over present
+        cell measurement columns
+
+        :param attribute_name: cell_measurement attribute name
+
+        :return: List of ``np.ndarray`` containing, for each batch, a mask of which columns were
+        actually measured in that batch. This is useful when taking the union of a cell measurement
+        over datasets.
+        """
+        batch_mask = []
+        for b in np.unique(self.batch_indices.ravel()):
+            batch_sum = getattr(self, attribute_name)[
+                np.where(self.batch_indices.ravel() == b)[0], :
+            ].sum(axis=0)
+            all_zero = batch_sum == 0
+            batch_mask.append(~all_zero)
+
+        return batch_mask
 
 
 def remap_categories(
