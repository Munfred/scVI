--- conflicted
+++ resolved
@@ -1,6 +1,8 @@
 import copy
+
 import matplotlib.pyplot as plt
 import torch
+
 from scvi.inference import Trainer
 
 plt.switch_backend('agg')
@@ -29,25 +31,12 @@
     """
     default_metrics_to_monitor = ['elbo']
 
-<<<<<<< HEAD
-    def __init__(
-        self,
-        model,
-        gene_dataset,
-        train_size=0.8,
-        test_size=None,
-        kl=None,
-        ratio_loss: bool = False,
-        **kwargs
-        ):
-        super().__init__(model, gene_dataset, **kwargs)
-        self.kl = kl
-        self.ratio_loss = ratio_loss
-=======
-    def __init__(self, model, gene_dataset, train_size=0.8, test_size=None, n_epochs_kl_warmup=400, **kwargs):
+    def __init__(self, model, gene_dataset, train_size=0.8, test_size=None, n_epochs_kl_warmup=400,
+                 ratio_loss: bool = False,
+                 **kwargs):
         super().__init__(model, gene_dataset, **kwargs)
         self.n_epochs_kl_warmup = n_epochs_kl_warmup
->>>>>>> 0830cd62
+        self.ratio_loss = ratio_loss
         if type(self) is UnsupervisedTrainer:
             self.train_set, self.test_set = self.train_test(model, gene_dataset, train_size, test_size)
             self.train_set.to_monitor = ['elbo']
