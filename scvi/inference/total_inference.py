from typing import Optional, List, Union

import logging
import torch
from torch.distributions import Poisson, Gamma, Bernoulli, Normal
from torch.utils.data import DataLoader
import numpy as np
import pandas as pd

from scvi.inference import Posterior
from . import get_bayes_factors
from . import UnsupervisedTrainer

from scvi.dataset import GeneExpressionDataset
from scvi.models import TOTALVI

logger = logging.getLogger(__name__)


class TotalPosterior(Posterior):
    r"""The functional data unit for totalVI. A `TotalPosterior` instance is instantiated with a model and
    a gene_dataset, and as well as additional arguments that for Pytorch's `DataLoader`. A subset of indices
    can be specified, for purposes such as splitting the data into train/test/validation. Each trainer instance of the `TotalTrainer` class can therefore have multiple
    `TotalPosterior` instances to train a model. A `TotalPosterior` instance also comes with many methods or
    utilities for its corresponding data.


    :param model: A model instance from class ``TOTALVI``
    :param gene_dataset: A gene_dataset instance like ``CbmcDataset()`` with attribute ``protein_expression``
    :param shuffle: Specifies if a `RandomSampler` or a `SequentialSampler` should be used
    :param indices: Specifies how the data should be split with regards to train/test or labelled/unlabelled
    :param use_cuda: Default: ``True``
    :param data_loader_kwarg: Keyword arguments to passed into the `DataLoader`

    Examples:

    Let us instantiate a `trainer`, with a gene_dataset and a model

        >>> gene_dataset = CbmcDataset()
        >>> totalvi = TOTALVI(gene_dataset.nb_genes, len(gene_dataset.protein_names),
        ... n_batch=gene_dataset.n_batches * False, n_labels=gene_dataset.n_labels, use_cuda=True)
        >>> trainer = TotalTrainer(vae, gene_dataset)
        >>> trainer.train(n_epochs=400)
    """

    def __init__(
        self,
        model: TOTALVI,
        gene_dataset: GeneExpressionDataset,
        shuffle: bool = False,
        indices: Optional[np.ndarray] = None,
        use_cuda: bool = True,
        data_loader_kwargs=dict(),
    ):

        super().__init__(
            model,
            gene_dataset,
            shuffle=shuffle,
            indices=indices,
            use_cuda=use_cuda,
            data_loader_kwargs=data_loader_kwargs,
        )
        # Add protein tensor as another tensor to be loaded
        self.data_loader_kwargs.update(
            {
                "collate_fn": gene_dataset.collate_fn_builder(
                    {"protein_expression": np.float32}
                )
            }
        )
        self.data_loader = DataLoader(gene_dataset, **self.data_loader_kwargs)

    def corrupted(self):
        return self.update(
            {
                "collate_fn": self.gene_dataset.collate_fn_builder(
                    {"protein_expression": np.float32}, corrupted=True
                )
            }
        )

    def uncorrupted(self):
        return self.update(
            {
                "collate_fn": self.gene_dataset.collate_fn_builder(
                    {"protein_expression": np.float32}
                )
            }
        )

    @torch.no_grad()
    def elbo(self):
        elbo = self.compute_elbo(self.model)
        return elbo

    elbo.mode = "min"

    @torch.no_grad()
    def reconstruction_error(self, mode="total"):
        ll_gene, ll_protein = self.compute_reconstruction_error(self.model)
        if mode == "total":
            return ll_gene + ll_protein
        elif mode == "gene":
            return ll_gene
        else:
            return ll_protein

    reconstruction_error.mode = "min"

    @torch.no_grad()
    def marginal_ll(self, n_mc_samples=1000):
        ll = self.compute_marginal_log_likelihood()
        return ll

    @torch.no_grad()
    def get_protein_background_mean(self):
        background_mean = []
        for tensors in self:
            x, _, _, batch_index, label, y = tensors
            outputs = self.model.inference(
                x, y, batch_index=batch_index, label=label, n_samples=1
            )
            b_mean = outputs["py_"]["rate_back"]
            background_mean += [np.array(b_mean.cpu())]
        return np.concatenate(background_mean)

    def compute_elbo(self, vae: TOTALVI, **kwargs):
        """ Computes the ELBO.

        The ELBO is the reconstruction error + the KL divergences
        between the variational distributions and the priors.
        It differs from the marginal log likelihood.
        Specifically, it is a lower bound on the marginal log likelihood
        plus a term that is constant with respect to the variational distribution.
        It still gives good insights on the modeling of the data, and is fast to compute.
        """
        # Iterate once over the posterior and computes the total log_likelihood
        elbo = 0
        for i_batch, tensors in enumerate(self):
            x, local_l_mean, local_l_var, batch_index, labels, y = tensors
            reconst_loss_gene, reconst_loss_protein, kl_div_z, kl_div_gene_l, kl_div_back_pro = vae(
                x,
                y,
                local_l_mean,
                local_l_var,
                batch_index=batch_index,
                label=labels,
                **kwargs
            )
            elbo += torch.sum(
                reconst_loss_gene
                + reconst_loss_protein
                + kl_div_z
                + kl_div_gene_l
                + kl_div_back_pro
            ).item()
        n_samples = len(self.indices)
        return elbo / n_samples

    def compute_reconstruction_error(self, vae: TOTALVI, **kwargs):
        r""" Computes log p(x/z), which is the reconstruction error .
            Differs from the marginal log likelihood, but still gives good
            insights on the modeling of the data, and is fast to compute

            This is really a helper function to self.ll, self.ll_protein, etc.
        """
        # Iterate once over the posterior and computes the total log_likelihood
        log_lkl_gene = 0
        log_lkl_protein = 0
        for i_batch, tensors in enumerate(self):
            x, local_l_mean, local_l_var, batch_index, labels, y = tensors
            reconst_loss_gene, reconst_loss_protein, kl_div_z, kl_div_l_gene, kl_div_back_pro = vae(
                x,
                y,
                local_l_mean,
                local_l_var,
                batch_index=batch_index,
                label=labels,
                **kwargs
            )
            log_lkl_gene += torch.sum(reconst_loss_gene).item()
            log_lkl_protein += torch.sum(reconst_loss_protein).item()

        n_samples = len(self.indices)
        return log_lkl_gene / n_samples, log_lkl_protein / n_samples

    def compute_marginal_log_likelihood(
        self, n_samples_mc: int = 100, batch_size: int = 96
    ):
        """ Computes a biased estimator for log p(x, y), which is the marginal log likelihood.

        Despite its bias, the estimator still converges to the real value
        of log p(x, y) when n_samples_mc (for Monte Carlo) goes to infinity
        (a fairly high value like 100 should be enough). 5000 is the standard in machine learning publications.
        Due to the Monte Carlo sampling, this method is not as computationally efficient
        as computing only the reconstruction loss
        """
        # Uses MC sampling to compute a tighter lower bound on log p(x)
        log_lkl = 0
        for i_batch, tensors in enumerate(self.update({"batch_size": batch_size})):
            x, local_l_mean, local_l_var, batch_index, labels, y = tensors
            to_sum = torch.zeros(x.size()[0], n_samples_mc)

            for i in range(n_samples_mc):

                # Distribution parameters and sampled variables
                outputs = self.model.inference(x, y, batch_index, labels)
                qz_m = outputs["qz_m"]
                qz_v = outputs["qz_v"]
                ql_m = outputs["ql_m"]
                ql_v = outputs["ql_v"]
                px_ = outputs["px_"]
                py_ = outputs["py_"]
                log_library = outputs["untran_l"]
                # really need not softmax transformed random variable
                z = outputs["untran_z"]
                log_pro_back_mean = outputs["log_pro_back_mean"]

                # Reconstruction Loss
                reconst_loss_gene, reconst_loss_protein = self.model.get_reconstruction_loss(
                    x, y, px_, py_
                )

                # Log-probabilities
                p_l_gene = (
                    Normal(local_l_mean, local_l_var.sqrt())
                    .log_prob(log_library)
                    .sum(dim=-1)
                )
                p_z = Normal(0, 1).log_prob(z).sum(dim=-1)
                p_mu_back = self.model.back_mean_prior.log_prob(log_pro_back_mean).sum(
                    dim=-1
                )
                p_xy_zl = -(reconst_loss_gene + reconst_loss_protein)
                q_z_x = Normal(qz_m, qz_v.sqrt()).log_prob(z).sum(dim=-1)
                q_l_x = Normal(ql_m, ql_v.sqrt()).log_prob(log_library).sum(dim=-1)
                q_mu_back = (
                    Normal(py_["back_alpha"], py_["back_beta"])
                    .log_prob(log_pro_back_mean)
                    .sum(dim=-1)
                )
                to_sum[:, i] = (
                    p_z + p_l_gene + p_mu_back + p_xy_zl - q_z_x - q_l_x - q_mu_back
                )

            batch_log_lkl = torch.logsumexp(to_sum, dim=-1) - np.log(n_samples_mc)
            log_lkl += torch.sum(batch_log_lkl).item()

        n_samples = len(self.indices)
        # The minus sign is there because we actually look at the negative log likelihood
        return -log_lkl / n_samples

    @torch.no_grad()
    def get_latent(self, sample: bool = False):
        """
        Output posterior z mean or sample, batch index, and label
        :param sample: z mean or z sample
        :return: 4-tuple of np.ndarrays, latent, batch_indices, labels, library_gene
        """
        latent = []
        batch_indices = []
        labels = []
        library_gene = []
        for tensors in self:
            x, local_l_mean, local_l_var, batch_index, label, y = tensors
            give_mean = not sample
            latent += [
                self.model.sample_from_posterior_z(
                    x, y, batch_index, give_mean=give_mean
                ).cpu()
            ]
            batch_indices += [batch_index.cpu()]
            labels += [label.cpu()]
            library_gene += [
                self.model.sample_from_posterior_l(
                    x, y, batch_index, give_mean=give_mean
                ).cpu()
            ]
        return (
            np.array(torch.cat(latent)),
            np.array(torch.cat(batch_indices)),
            np.array(torch.cat(labels)).ravel(),
            np.array(torch.cat(library_gene)).ravel(),
        )

    @torch.no_grad()
    def differential_expression_stats(self, M_sampling: int = 100):
        raise NotImplementedError

    @torch.no_grad()
    def get_harmonized_scale(self, fixed_batch: torch.Tensor):
        scales = []
        fixed_batch = float(fixed_batch)
        for tensors in self:
            x, local_l_mean, local_l_var, batch_index, label, y = tensors
            scales += [
                torch.cat(self.model.scale_from_z(x, y, fixed_batch), dim=-1).cpu()
            ]
        return np.concatenate(scales)

    @torch.no_grad()
    def generate(
        self,
        n_samples: int = 100,
        genes: Optional[np.ndarray] = None,
        batch_size: int = 64,
    ):  # with n_samples>1 return original list/ otherwise sequential
        """
        Return samples from posterior predictive. Proteins are concatenated to genes.
        :param n_samples:
        :param genes:
        :return:
        """
        original_list = []
        posterior_list = []
        for tensors in self.update({"batch_size": batch_size}):
            x, _, _, batch_index, labels, y = tensors
            with torch.no_grad():
                outputs = self.model.inference(
                    x, y, batch_index=batch_index, label=labels, n_samples=n_samples
                )
            px_ = outputs["px_"]
            py_ = outputs["py_"]

            pi = 1 / (1 + torch.exp(-py_["mixing"]))
            mixing_sample = Bernoulli(pi).sample()
            protein_rate = (
                py_["rate_fore"] * (1 - mixing_sample)
                + py_["rate_back"] * mixing_sample
            )
            rate = torch.cat((px_["rate"], protein_rate), dim=-1)
            if len(px_["r"].size()) == 2:
                px_dispersion = px_["r"]
            else:
                px_dispersion = torch.ones_like(x) * px_["r"]
            if len(py_["r"].size()) == 2:
                py_dispersion = py_["r"]
            else:
                py_dispersion = torch.ones_like(y) * py_["r"]

            dispersion = torch.cat((px_dispersion, py_dispersion), dim=-1)

            # This gamma is really l*w using scVI manuscript notation
            p = rate / (rate + dispersion)
            r = dispersion
            l_train = Gamma(r, (1 - p) / p).sample()
            data = Poisson(l_train).sample().cpu().numpy()
            # """
            # In numpy (shape, scale) => (concentration, rate), with scale = p /(1 - p)
            # rate = (1 - p) / p  # = 1/scale # used in pytorch
            # """
            original_list += [np.array(torch.cat((x, y), dim=-1).cpu())]
            posterior_list += [data]

            if genes is not None:
                posterior_list[-1] = posterior_list[-1][
                    :, :, self.gene_dataset._gene_idx(genes)
                ]
                original_list[-1] = original_list[-1][
                    :, self.gene_dataset._gene_idx(genes)
                ]

            posterior_list[-1] = np.transpose(posterior_list[-1], (1, 2, 0))

        return (
            np.concatenate(posterior_list, axis=0),
            np.concatenate(original_list, axis=0),
        )

    @torch.no_grad()
    def get_sample_dropout(self, n_samples: int = 1, give_mean: bool = True):
        """ Zero-inflation mixing component for genes
        """
        px_dropouts = []
        for tensors in self:
            x, _, _, batch_index, label, y = tensors
            outputs = self.model.inference(
                x, y, batch_index=batch_index, label=label, n_samples=n_samples
            )
            px_dropout = outputs["px_"]["dropout"]
            px_dropouts += [px_dropout.cpu()]
        if n_samples > 1:
            # concatenate along batch dimension -> result shape = (samples, cells, features)
            px_dropouts = torch.cat(px_dropouts, dim=1)
            # (cells, features, samples)
            px_dropouts = px_dropouts.permute(1, 2, 0)
        else:
            px_dropouts = torch.cat(px_dropouts, dim=0)

        if give_mean is True and n_samples > 1:
            px_dropouts = torch.mean(px_dropouts, dim=-1)

        px_dropouts = px_dropouts.cpu().numpy()

        return px_dropouts

    @torch.no_grad()
    def get_sample_mixing(
        self,
        n_samples: int = 1,
        give_mean: bool = True,
        transform_batch: Optional[int] = None,
    ):
        """ Returns mixing bernoulli parameter for negative binomial mixtures
        """
        py_mixings = []
        for tensors in self:
            x, _, _, batch_index, label, y = tensors
            outputs = self.model.inference(
                x,
                y,
                batch_index=batch_index,
                label=label,
                n_samples=n_samples,
                transform_batch=transform_batch,
            )
            py_mixing = outputs["py_"]["mixing"]
            py_mixings += [py_mixing.cpu()]
        if n_samples > 1:
            # concatenate along batch dimension -> result shape = (samples, cells, features)
            py_mixings = torch.cat(py_mixings, dim=1)
            # (cells, features, samples)
            py_mixings = py_mixings.permute(1, 2, 0)
        else:
            py_mixings = torch.cat(py_mixings, dim=0)

        if give_mean is True and n_samples > 1:
            py_mixings = torch.mean(py_mixings, dim=-1)

        py_mixings = py_mixings.cpu().numpy()

        return py_mixings

    @torch.no_grad()
    def get_normalized_denoised_expression(
        self,
        n_samples: int = 1,
        give_mean: bool = True,
        transform_batch: Optional[int] = None,
        sample_protein_mixing: bool = True,
    ):
        """Returns the tensors of denoised normalized gene and protein expression

        :param n_samples: number of samples from posterior distribution
        :param sample_protein_mixing: Sample mixing bernoulli, setting background to zero
        :param give_mean: bool, whether to return samples along first axis or average over samples
        :rtype: 2-tuple of :py:class:`np.ndarray`
        """

        scale_list_gene = []
        scale_list_pro = []
        for tensors in self:
            x, _, _, batch_index, label, y = tensors
            outputs = self.model.inference(
                x,
                y,
                batch_index=batch_index,
                label=label,
                n_samples=n_samples,
                transform_batch=transform_batch,
            )
            px_scale = outputs["px_"]["scale"]

            py_ = outputs["py_"]
            # probability of background
            protein_mixing = 1 / (1 + torch.exp(-py_["mixing"]))
            if sample_protein_mixing is True:
                protein_mixing = Bernoulli(protein_mixing).sample()
            py_scale = py_["rate_fore"] * (1 - protein_mixing)

            scale_list_gene.append(px_scale.cpu())
            scale_list_pro.append(py_scale.cpu())

        if n_samples > 1:
            # concatenate along batch dimension -> result shape = (samples, cells, features)
            scale_list_gene = torch.cat(scale_list_gene, dim=1)
            scale_list_pro = torch.cat(scale_list_pro, dim=1)
            # (cells, features, samples)
            scale_list_gene = scale_list_gene.permute(1, 2, 0)
            scale_list_pro = scale_list_pro.permute(1, 2, 0)
        else:
            scale_list_gene = torch.cat(scale_list_gene, dim=0)
            scale_list_pro = torch.cat(scale_list_pro, dim=0)

        if give_mean is True and n_samples > 1:
            scale_list_gene = torch.mean(scale_list_gene, dim=-1)
            scale_list_pro = torch.mean(scale_list_pro, dim=-1)

        scale_list_gene = scale_list_gene.cpu().numpy()
        scale_list_pro = scale_list_pro.cpu().numpy()

        return scale_list_gene, scale_list_pro

    @torch.no_grad()
<<<<<<< HEAD
    def generate_denoised_samples(
        self, n_samples: int = 25, batch_size: int = 64, rna_size_factor: int = 1
    ):  # with n_samples>1 return original list/ otherwise sequential
        """ Return samples from an adjusted posterior predictive. Proteins are concatenated to genes.
        :param n_samples: How may samples per cell
        :param batch_size: Mini-batch size for sampling. Lower means less GPU memory footprint
        :rna_size_factor: size factor for RNA prior to sampling gamma distribution
        :return:
        """
        posterior_list = []
        for tensors in self.update({"batch_size": batch_size}):
            x, _, _, batch_index, labels, y = tensors
            with torch.no_grad():
                outputs = self.model.inference(
                    x, y, batch_index=batch_index, label=labels, n_samples=n_samples
                )
            px_ = outputs["px_"]
            py_ = outputs["py_"]

            pi = 1 / (1 + torch.exp(-py_["mixing"]))
            mixing_sample = Bernoulli(pi).sample()
            protein_rate = py_["rate_fore"]
            rate = torch.cat((rna_size_factor * px_["scale"], protein_rate), dim=-1)
            if len(px_["r"].size()) == 2:
                px_dispersion = px_["r"]
            else:
                px_dispersion = torch.ones_like(x) * px_["r"]
            if len(py_["r"].size()) == 2:
                py_dispersion = py_["r"]
            else:
                py_dispersion = torch.ones_like(y) * py_["r"]

            dispersion = torch.cat((px_dispersion, py_dispersion), dim=-1)

            # This gamma is really l*w using scVI manuscript notation
            p = rate / (rate + dispersion)
            r = dispersion
            l_train = Gamma(r, (1 - p) / p).sample()
            data = l_train.cpu().numpy()
            # data = Poisson(l_train).sample().cpu().numpy()
            # make RNA sum to 1 in a cell
            # data[:, :, :dataset.nb_genes] = data[:, :, :dataset.nb_genes] / np.sum(data[:, :, :dataset.nb_genes], axis=2)[:, :, np.newaxis]
            # make background 0
            data[:, :, self.gene_dataset.nb_genes :] = (
                data[:, :, self.gene_dataset.nb_genes :]
                * (1 - mixing_sample).cpu().numpy()
            )
            # """
            # In numpy (shape, scale) => (concentration, rate), with scale = p /(1 - p)
            # rate = (1 - p) / p  # = 1/scale # used in pytorch
            # """
            posterior_list += [data]

            posterior_list[-1] = np.transpose(posterior_list[-1], (1, 2, 0))

        return (np.concatenate(posterior_list, axis=0),)

    @torch.no_grad()
    def generate_feature_correlation_matrix(
        self, n_samples: int = 25, batch_size: int = 64, rna_size_factor: int = 1000
    ):
        """ Wrapper of `generate_denoised_samples()` to create a gene-protein gene-protein corr matrix
        :param n_samples: How may samples per cell
        :param batch_size: Mini-batch size for sampling. Lower means less GPU memory footprint
        :rna_size_factor: size factor for RNA prior to sampling gamma distribution
        :return:
        """

        denoised_data = self.generate_denoised_samples(
            n_samples=n_samples, batch_size=batch_size, rna_size_factor=rna_size_factor
        )
        flattened = np.zeros(
            (denoised_data.shape[0] * n_samples, denoised_data.shape[1])
        )
        for i in range(n_samples):
            flattened[
                denoised_data.shape[0] * (i) : denoised_data.shape[0] * (i + 1)
            ] = denoised_data[:, :, i]
        corr_matrix = np.corrcoef(flattened, rowvar=False)

        return corr_matrix
=======
    def get_protein_mean(
        self,
        n_samples: int = 1,
        give_mean: bool = True,
        transform_batch: Optional[int] = None,
    ):
        """Returns the tensors of protein mean (with foreground and background)

        :param n_samples: number of samples from posterior distribution
        :param give_mean: bool, whether to return samples along first axis or average over samples
        :rtype: :py:class:`np.ndarray`
        """

        rate_list_pro = []
        for tensors in self:
            x, _, _, batch_index, label, y = tensors
            outputs = self.model.inference(
                x,
                y,
                batch_index=batch_index,
                label=label,
                n_samples=n_samples,
                transform_batch=transform_batch,
            )
            py_ = outputs["py_"]
            pi = 1 / (1 + torch.exp(-py_["mixing"]))
            protein_rate = py_["rate_fore"] * (1 - pi) + py_["rate_back"] * pi
            rate_list_pro.append(protein_rate.cpu())

        if n_samples > 1:
            # concatenate along batch dimension -> result shape = (samples, cells, features)
            rate_list_pro = torch.cat(rate_list_pro, dim=1)
            # (cells, features, samples)
            rate_list_pro = rate_list_pro.permute(1, 2, 0)
        else:
            rate_list_pro = torch.cat(rate_list_pro, dim=0)

        if give_mean is True and n_samples > 1:
            rate_list_pro = torch.mean(rate_list_pro, dim=-1)

        rate_list_pro = rate_list_pro.cpu().numpy()

        return rate_list_pro
>>>>>>> 043a1bfb

    @torch.no_grad()
    def imputation(self, n_samples: int = 1):
        """ Gene imputation
        """
        imputed_list = []
        for tensors in self:
            x, _, _, batch_index, label, y = tensors
            px_rate = self.model.get_sample_rate(
                x, y, batch_index=batch_index, label=label, n_samples=n_samples
            )
            imputed_list += [np.array(px_rate.cpu())]
        imputed_list = np.concatenate(imputed_list)
        return imputed_list.squeeze()

    @torch.no_grad()
    def imputation_list(self, n_samples: int = 1):
        """ This code is identical to same function in posterior.py

            Except, we use the totalVI definition of `model.get_sample_rate`
        """
        original_list = []
        imputed_list = []
        batch_size = self.data_loader_kwargs["batch_size"] // n_samples
        for tensors, corrupted_tensors in zip(
            self.uncorrupted().sequential(batch_size=batch_size),
            self.corrupted().sequential(batch_size=batch_size),
        ):
            batch = tensors[0]
            actual_batch_size = batch.size(0)
            dropout_x, _, _, batch_index, labels, y = corrupted_tensors
            px_rate = self.model.get_sample_rate(
                dropout_x, y, batch_index=batch_index, label=labels, n_samples=n_samples
            )
            px_rate = px_rate[:, : self.gene_dataset.nb_genes]

            indices_dropout = torch.nonzero(batch - dropout_x)
            if indices_dropout.size() != torch.Size([0]):
                i = indices_dropout[:, 0]
                j = indices_dropout[:, 1]

                batch = batch.unsqueeze(0).expand(
                    (n_samples, batch.size(0), batch.size(1))
                )
                original = np.array(batch[:, i, j].view(-1).cpu())
                imputed = np.array(px_rate[..., i, j].view(-1).cpu())

                cells_index = np.tile(np.array(i.cpu()), n_samples)

                original_list += [
                    original[cells_index == i] for i in range(actual_batch_size)
                ]
                imputed_list += [
                    imputed[cells_index == i] for i in range(actual_batch_size)
                ]
            else:
                original_list = np.array([])
                imputed_list = np.array([])
        return original_list, imputed_list

    @torch.no_grad()
    def generate_parameters(self):
        raise NotImplementedError

    @torch.no_grad()
    def get_sample_scale(self):
        raise NotImplementedError

    @torch.no_grad()
    def differential_expression_score(
        self,
        idx1: Union[List[bool], np.ndarray],
        idx2: Union[List[bool], np.ndarray],
        batchid1: Optional[Union[List[int], np.ndarray]] = None,
        batchid2: Optional[Union[List[int], np.ndarray]] = None,
        genes: Optional[Union[List[str], np.ndarray]] = None,
        n_samples: int = None,
        sample_pairs: bool = True,
        M_permutation: int = None,
        all_stats: bool = True,
    ):
        """
        Computes gene specific Bayes factors using masks idx1 and idx2

        To that purpose we sample the Posterior in the following way:
            1. The posterior is sampled n_samples times for each subpopulation
            2. For computation efficiency (posterior sampling is quite expensive), instead of
                comparing element-wise the obtained samples, we can permute posterior samples.
                Remember that computing the Bayes Factor requires sampling
                q(z_A | x_A) and q(z_B | x_B)

        :param idx1: bool array masking subpopulation cells 1. Should be True where cell is
            from associated population
        :param idx2: bool array masking subpopulation cells 2. Should be True where cell is
            from associated population
        :param batchid1: List of batch ids for which you want to perform DE Analysis for
            subpopulation 1. By default, all ids are taken into account
        :param batchid2: List of batch ids for which you want to perform DE Analysis for
            subpopulation 2. By default, all ids are taken into account
        :param genes: list Names of genes for which Bayes factors will be computed
        :param n_samples: Number of times the posterior will be sampled for each pop
        :param sample_pairs: Activates step 2 described above.
            Simply formulated, pairs obtained from posterior sampling (when calling
            `sample_scale_from_batch`) will be randomly permuted so that the number of
            pairs used to compute Bayes Factors becomes M_permutation.
        :param M_permutation: Number of times we will "mix" posterior samples in step 2.
            Only makes sense when sample_pairs=True
        :param all_stats: If False returns Bayes factors alone
            else, returns not only Bayes Factor of population 1 vs population 2 but other metrics as
            well, mostly used for sanity checks, such as (i) Bayes Factors of 2 vs 1 and (ii)
            Bayes factors obtained when shuffled indices (iii) Gene expression statistics (mean, scale ...)
        :return:
        """

        n_samples = 5000 if n_samples is None else n_samples
        M_permutation = 10000 if M_permutation is None else M_permutation
        if batchid1 is None:
            batchid1 = np.arange(self.gene_dataset.n_batches)
        if batchid2 is None:
            batchid2 = np.arange(self.gene_dataset.n_batches)
        px_scale1 = self.sample_scale_from_batch(
            selection=idx1, batchid=batchid1, n_samples=n_samples
        )
        px_scale2 = self.sample_scale_from_batch(
            selection=idx2, batchid=batchid2, n_samples=n_samples
        )
        px_scale_mean1 = px_scale1.mean(axis=0)
        px_scale_mean2 = px_scale2.mean(axis=0)
        px_scale = np.concatenate((px_scale1, px_scale2), axis=0)
        all_labels = np.concatenate(
            (np.repeat(0, len(px_scale1)), np.repeat(1, len(px_scale2))), axis=0
        )
        if genes is not None:
            px_scale = px_scale[:, self.gene_dataset.genes_to_index(genes)]
        bayes1 = get_bayes_factors(
            px_scale,
            all_labels,
            cell_idx=0,
            M_permutation=M_permutation,
            permutation=False,
            sample_pairs=sample_pairs,
        )
        if all_stats is True:
            bayes1_permuted = get_bayes_factors(
                px_scale,
                all_labels,
                cell_idx=0,
                M_permutation=M_permutation,
                permutation=True,
                sample_pairs=sample_pairs,
            )
            bayes2 = get_bayes_factors(
                px_scale,
                all_labels,
                cell_idx=1,
                M_permutation=M_permutation,
                permutation=False,
                sample_pairs=sample_pairs,
            )
            bayes2_permuted = get_bayes_factors(
                px_scale,
                all_labels,
                cell_idx=1,
                M_permutation=M_permutation,
                permutation=True,
                sample_pairs=sample_pairs,
            )
            lfc = np.log2(px_scale_mean1) - np.log2(px_scale_mean2)
            res = pd.DataFrame(
                [
                    bayes1,
                    bayes1_permuted,
                    bayes2,
                    bayes2_permuted,
                    px_scale_mean1,
                    px_scale_mean2,
                    lfc,
                ],
                index=[
                    "bayes1",
                    "bayes1_permuted",
                    "bayes2",
                    "bayes2_permuted",
                    "scale1",
                    "scale2",
                    "lfc",
                ],
                columns=np.concatenate(
                    [self.gene_dataset.gene_names, self.gene_dataset.protein_names]
                ),
            ).T
            res = res.sort_values(by=["bayes1"], ascending=False)
            return res
        else:
            return bayes1


class TotalTrainer(UnsupervisedTrainer):
    r"""The VariationalInference class for the unsupervised training of an autoencoder.

    Args:
        :model: A model instance from class ``TOTALVI``
        :gene_dataset: A gene_dataset instance like ``CbmcDataset()`` with attribute ``protein_expression``
        :train_size: The train size, either a float between 0 and 1 or and integer for the number of training samples
         to use Default: ``0.93``.
        :test_size: The test size, either a float between 0 and 1 or and integer for the number of training samples
         to use Default: ``0.02``. Note that if train and test do not add to 1 the remainder is placed in a validation set
        :\*\*kwargs: Other keywords arguments from the general Trainer class.
    """
    default_metrics_to_monitor = ["elbo"]

    def __init__(
        self,
        model,
        dataset,
        train_size=0.90,
        test_size=0.05,
        pro_recons_weight=1.0,
        n_epochs_back_kl_warmup=200,
        n_epochs_kl_warmup=200,
        imputation_mode=False,
        **kwargs
    ):
        self.n_genes = dataset.nb_genes
        self.n_proteins = model.n_input_proteins
        self.imputation_mode = imputation_mode

        self.pro_recons_weight = pro_recons_weight
        self.n_epochs_back_kl_warmup = n_epochs_back_kl_warmup
        super().__init__(
            model, dataset, n_epochs_kl_warmup=n_epochs_kl_warmup, **kwargs
        )
        if type(self) is TotalTrainer:
            self.train_set, self.test_set, self.validation_set = self.train_test_validation(
                model, dataset, train_size, test_size, type_class=TotalPosterior
            )
            self.train_set.to_monitor = []
            self.test_set.to_monitor = ["elbo"]
            self.validation_set.to_monitor = ["elbo"]

    def loss(self, tensors):
        sample_batch_X, local_l_mean, local_l_var, batch_index, label, sample_batch_Y = (
            tensors
        )
        reconst_loss_gene, reconst_loss_protein, kl_div_z, kl_div_l_gene, kl_div_back_pro = self.model(
            sample_batch_X,
            sample_batch_Y,
            local_l_mean,
            local_l_var,
            batch_index,
            label,
        )

        if self.imputation_mode is True:
            loss = 0
            for b in range(len(torch.unique(batch_index))):
                inds = (batch_index == b).reshape(-1)
                loss += torch.mean(
                    reconst_loss_gene[inds]
                    + self.pro_recons_weight * reconst_loss_protein[inds]
                    + self.kl_weight * kl_div_z[inds]
                    + kl_div_l_gene[inds]
                    + self.back_warmup_weight * kl_div_back_pro[inds]
                )
            loss /= 2
        else:
            loss = torch.mean(
                reconst_loss_gene
                + self.pro_recons_weight * reconst_loss_protein
                + self.kl_weight * kl_div_z
                + kl_div_l_gene
                + self.back_warmup_weight * kl_div_back_pro
            )
        return loss

    def on_epoch_begin(self):
        super().on_epoch_begin()
        if self.n_epochs_back_kl_warmup is not None:
            self.back_warmup_weight = min(1, self.epoch / self.n_epochs_back_kl_warmup)
        else:
            self.back_warmup_weight = 1.0<|MERGE_RESOLUTION|>--- conflicted
+++ resolved
@@ -493,7 +493,51 @@
         return scale_list_gene, scale_list_pro
 
     @torch.no_grad()
-<<<<<<< HEAD
+    def get_protein_mean(
+        self,
+        n_samples: int = 1,
+        give_mean: bool = True,
+        transform_batch: Optional[int] = None,
+    ):
+        """Returns the tensors of protein mean (with foreground and background)
+
+        :param n_samples: number of samples from posterior distribution
+        :param give_mean: bool, whether to return samples along first axis or average over samples
+        :rtype: :py:class:`np.ndarray`
+        """
+
+        rate_list_pro = []
+        for tensors in self:
+            x, _, _, batch_index, label, y = tensors
+            outputs = self.model.inference(
+                x,
+                y,
+                batch_index=batch_index,
+                label=label,
+                n_samples=n_samples,
+                transform_batch=transform_batch,
+            )
+            py_ = outputs["py_"]
+            pi = 1 / (1 + torch.exp(-py_["mixing"]))
+            protein_rate = py_["rate_fore"] * (1 - pi) + py_["rate_back"] * pi
+            rate_list_pro.append(protein_rate.cpu())
+
+        if n_samples > 1:
+            # concatenate along batch dimension -> result shape = (samples, cells, features)
+            rate_list_pro = torch.cat(rate_list_pro, dim=1)
+            # (cells, features, samples)
+            rate_list_pro = rate_list_pro.permute(1, 2, 0)
+        else:
+            rate_list_pro = torch.cat(rate_list_pro, dim=0)
+
+        if give_mean is True and n_samples > 1:
+            rate_list_pro = torch.mean(rate_list_pro, dim=-1)
+
+        rate_list_pro = rate_list_pro.cpu().numpy()
+
+        return rate_list_pro
+
+    @torch.no_grad()
     def generate_denoised_samples(
         self, n_samples: int = 25, batch_size: int = 64, rna_size_factor: int = 1
     ):  # with n_samples>1 return original list/ otherwise sequential
@@ -575,51 +619,6 @@
         corr_matrix = np.corrcoef(flattened, rowvar=False)
 
         return corr_matrix
-=======
-    def get_protein_mean(
-        self,
-        n_samples: int = 1,
-        give_mean: bool = True,
-        transform_batch: Optional[int] = None,
-    ):
-        """Returns the tensors of protein mean (with foreground and background)
-
-        :param n_samples: number of samples from posterior distribution
-        :param give_mean: bool, whether to return samples along first axis or average over samples
-        :rtype: :py:class:`np.ndarray`
-        """
-
-        rate_list_pro = []
-        for tensors in self:
-            x, _, _, batch_index, label, y = tensors
-            outputs = self.model.inference(
-                x,
-                y,
-                batch_index=batch_index,
-                label=label,
-                n_samples=n_samples,
-                transform_batch=transform_batch,
-            )
-            py_ = outputs["py_"]
-            pi = 1 / (1 + torch.exp(-py_["mixing"]))
-            protein_rate = py_["rate_fore"] * (1 - pi) + py_["rate_back"] * pi
-            rate_list_pro.append(protein_rate.cpu())
-
-        if n_samples > 1:
-            # concatenate along batch dimension -> result shape = (samples, cells, features)
-            rate_list_pro = torch.cat(rate_list_pro, dim=1)
-            # (cells, features, samples)
-            rate_list_pro = rate_list_pro.permute(1, 2, 0)
-        else:
-            rate_list_pro = torch.cat(rate_list_pro, dim=0)
-
-        if give_mean is True and n_samples > 1:
-            rate_list_pro = torch.mean(rate_list_pro, dim=-1)
-
-        rate_list_pro = rate_list_pro.cpu().numpy()
-
-        return rate_list_pro
->>>>>>> 043a1bfb
 
     @torch.no_grad()
     def imputation(self, n_samples: int = 1):
